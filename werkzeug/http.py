--- conflicted
+++ resolved
@@ -66,7 +66,7 @@
 
 def wsgi_to_bytes(data):
     """coerce wsgi unicode represented bytes to real ones
-    
+
     """
     if isinstance(data, binary_type):
         return data
@@ -229,14 +229,10 @@
     :param cls: callable to use for storage of parsed results.
     :return: an instance of `cls`
     """
-<<<<<<< HEAD
     result = cls()
-=======
-    result = {}
     if not isinstance(value, str):
         #XXX: validate
         value = bytes_to_wsgi(value)
->>>>>>> 64d68fb6
     for item in _parse_list_header(value):
         if '=' not in item:
             result[item] = None
