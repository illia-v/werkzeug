--- conflicted
+++ resolved
@@ -4,10 +4,6 @@
 # You can set these variables from the command line.
 SPHINXOPTS    =
 SPHINXBUILD   = sphinx-build
-<<<<<<< HEAD
-SPHINXPROJ    = Werkzeug
-=======
->>>>>>> f1d15a2c
 SOURCEDIR     = .
 BUILDDIR      = _build
 
