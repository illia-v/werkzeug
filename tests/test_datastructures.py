# -*- coding: utf-8 -*-
"""
    tests.datastructures
    ~~~~~~~~~~~~~~~~~~~~

    Tests the functionality of the provided Werkzeug
    datastructures.

    Classes prefixed with an underscore are mixins and are not discovered by
    the test runner.

    TODO:

    -   FileMultiDict
    -   Immutable types undertested
    -   Split up dict tests

    :copyright: (c) 2014 by Armin Ronacher.
    :license: BSD, see LICENSE for more details.
"""

from __future__ import with_statement

import pytest
from tests import strict_eq


import pickle
from contextlib import contextmanager
from copy import copy, deepcopy

from werkzeug import datastructures
from werkzeug._compat import iterkeys, itervalues, iteritems, iterlists, \
    iterlistvalues, text_type, PY2
from werkzeug.exceptions import BadRequestKeyError


class TestNativeItermethods(object):

    def test_basic(self):
        @datastructures.native_itermethods(['keys', 'values', 'items'])
        class StupidDict(object):

            def keys(self, multi=1):
                return iter(['a', 'b', 'c'] * multi)

            def values(self, multi=1):
                return iter([1, 2, 3] * multi)

            def items(self, multi=1):
                return iter(zip(iterkeys(self, multi=multi),
                                itervalues(self, multi=multi)))

        d = StupidDict()
        expected_keys = ['a', 'b', 'c']
        expected_values = [1, 2, 3]
        expected_items = list(zip(expected_keys, expected_values))

        assert list(iterkeys(d)) == expected_keys
        assert list(itervalues(d)) == expected_values
        assert list(iteritems(d)) == expected_items

        assert list(iterkeys(d, 2)) == expected_keys * 2
        assert list(itervalues(d, 2)) == expected_values * 2
        assert list(iteritems(d, 2)) == expected_items * 2


class _MutableMultiDictTests(object):
    storage_class = None

    def test_pickle(self):
        cls = self.storage_class

        def create_instance(module=None):
            if module is None:
                d = cls()
            else:
                old = cls.__module__
                cls.__module__ = module
                d = cls()
                cls.__module__ = old
            d.setlist(b'foo', [1, 2, 3, 4])
            d.setlist(b'bar', b'foo bar baz'.split())
            return d

        for protocol in range(pickle.HIGHEST_PROTOCOL + 1):
            d = create_instance()
            s = pickle.dumps(d, protocol)
            ud = pickle.loads(s)
            assert type(ud) == type(d)
            assert ud == d
            alternative = pickle.dumps(create_instance('werkzeug'), protocol)
            assert pickle.loads(alternative) == d
            ud[b'newkey'] = b'bla'
            assert ud != d

    def test_basic_interface(self):
        md = self.storage_class()
        assert isinstance(md, dict)

        mapping = [('a', 1), ('b', 2), ('a', 2), ('d', 3),
                   ('a', 1), ('a', 3), ('d', 4), ('c', 3)]
        md = self.storage_class(mapping)

        # simple getitem gives the first value
        assert md['a'] == 1
        assert md['c'] == 3
        with pytest.raises(KeyError):
            md['e']
        assert md.get('a') == 1

        # list getitem
        assert md.getlist('a') == [1, 2, 1, 3]
        assert md.getlist('d') == [3, 4]
        # do not raise if key not found
        assert md.getlist('x') == []

        # simple setitem overwrites all values
        md['a'] = 42
        assert md.getlist('a') == [42]

        # list setitem
        md.setlist('a', [1, 2, 3])
        assert md['a'] == 1
        assert md.getlist('a') == [1, 2, 3]

        # verify that it does not change original lists
        l1 = [1, 2, 3]
        md.setlist('a', l1)
        del l1[:]
        assert md['a'] == 1

        # setdefault, setlistdefault
        assert md.setdefault('u', 23) == 23
        assert md.getlist('u') == [23]
        del md['u']

        md.setlist('u', [-1, -2])

        # delitem
        del md['u']
        with pytest.raises(KeyError):
            md['u']
        del md['d']
        assert md.getlist('d') == []

        # keys, values, items, lists
        assert list(sorted(md.keys())) == ['a', 'b', 'c']
        assert list(sorted(iterkeys(md))) == ['a', 'b', 'c']

        assert list(sorted(itervalues(md))) == [1, 2, 3]
        assert list(sorted(itervalues(md))) == [1, 2, 3]

        assert list(sorted(md.items())) == [('a', 1), ('b', 2), ('c', 3)]
        assert list(sorted(md.items(multi=True))) == \
            [('a', 1), ('a', 2), ('a', 3), ('b', 2), ('c', 3)]
        assert list(sorted(iteritems(md))) == [('a', 1), ('b', 2), ('c', 3)]
        assert list(sorted(iteritems(md, multi=True))) == \
            [('a', 1), ('a', 2), ('a', 3), ('b', 2), ('c', 3)]

        assert list(sorted(md.lists())) == \
            [('a', [1, 2, 3]), ('b', [2]), ('c', [3])]
        assert list(sorted(iterlists(md))) == \
            [('a', [1, 2, 3]), ('b', [2]), ('c', [3])]

        # copy method
        c = md.copy()
        assert c['a'] == 1
        assert c.getlist('a') == [1, 2, 3]

        # copy method 2
        c = copy(md)
        assert c['a'] == 1
        assert c.getlist('a') == [1, 2, 3]

        # deepcopy method
        c = md.deepcopy()
        assert c['a'] == 1
        assert c.getlist('a') == [1, 2, 3]

        # deepcopy method 2
        c = deepcopy(md)
        assert c['a'] == 1
        assert c.getlist('a') == [1, 2, 3]

        # update with a multidict
        od = self.storage_class([('a', 4), ('a', 5), ('y', 0)])
        md.update(od)
        assert md.getlist('a') == [1, 2, 3, 4, 5]
        assert md.getlist('y') == [0]

        # update with a regular dict
        md = c
        od = {'a': 4, 'y': 0}
        md.update(od)
        assert md.getlist('a') == [1, 2, 3, 4]
        assert md.getlist('y') == [0]

        # pop, poplist, popitem, popitemlist
        assert md.pop('y') == 0
        assert 'y' not in md
        assert md.poplist('a') == [1, 2, 3, 4]
        assert 'a' not in md
        assert md.poplist('missing') == []

        # remaining: b=2, c=3
        popped = md.popitem()
        assert popped in [('b', 2), ('c', 3)]
        popped = md.popitemlist()
        assert popped in [('b', [2]), ('c', [3])]

        # type conversion
        md = self.storage_class({'a': '4', 'b': ['2', '3']})
        assert md.get('a', type=int) == 4
        assert md.getlist('b', type=int) == [2, 3]

        # repr
        md = self.storage_class([('a', 1), ('a', 2), ('b', 3)])
        assert "('a', 1)" in repr(md)
        assert "('a', 2)" in repr(md)
        assert "('b', 3)" in repr(md)

        # add and getlist
        md.add('c', '42')
        md.add('c', '23')
        assert md.getlist('c') == ['42', '23']
        md.add('c', 'blah')
        assert md.getlist('c', type=int) == [42, 23]

        # setdefault
        md = self.storage_class()
        md.setdefault('x', []).append(42)
        md.setdefault('x', []).append(23)
        assert md['x'] == [42, 23]

        # to dict
        md = self.storage_class()
        md['foo'] = 42
        md.add('bar', 1)
        md.add('bar', 2)
        assert md.to_dict() == {'foo': 42, 'bar': 1}
        assert md.to_dict(flat=False) == {'foo': [42], 'bar': [1, 2]}

        # popitem from empty dict
        with pytest.raises(KeyError):
            self.storage_class().popitem()

        with pytest.raises(KeyError):
            self.storage_class().popitemlist()

        # key errors are of a special type
        with pytest.raises(BadRequestKeyError):
            self.storage_class()[42]

        # setlist works
        md = self.storage_class()
        md['foo'] = 42
        md.setlist('foo', [1, 2])
        assert md.getlist('foo') == [1, 2]


class _ImmutableDictTests(object):
    storage_class = None

    def test_follows_dict_interface(self):
        cls = self.storage_class

        data = {'foo': 1, 'bar': 2, 'baz': 3}
        d = cls(data)

        assert d['foo'] == 1
        assert d['bar'] == 2
        assert d['baz'] == 3
        assert sorted(d.keys()) == ['bar', 'baz', 'foo']
        assert 'foo' in d
        assert 'foox' not in d
        assert len(d) == 3

    def test_copies_are_mutable(self):
        cls = self.storage_class
        immutable = cls({'a': 1})
        with pytest.raises(TypeError):
            immutable.pop('a')

        mutable = immutable.copy()
        mutable.pop('a')
        assert 'a' in immutable
        assert mutable is not immutable
        assert copy(immutable) is immutable

    def test_dict_is_hashable(self):
        cls = self.storage_class
        immutable = cls({'a': 1, 'b': 2})
        immutable2 = cls({'a': 2, 'b': 2})
        x = set([immutable])
        assert immutable in x
        assert immutable2 not in x
        x.discard(immutable)
        assert immutable not in x
        assert immutable2 not in x
        x.add(immutable2)
        assert immutable not in x
        assert immutable2 in x
        x.add(immutable)
        assert immutable in x
        assert immutable2 in x


class TestImmutableTypeConversionDict(_ImmutableDictTests):
    storage_class = datastructures.ImmutableTypeConversionDict


class TestImmutableMultiDict(_ImmutableDictTests):
    storage_class = datastructures.ImmutableMultiDict

    def test_multidict_is_hashable(self):
        cls = self.storage_class
        immutable = cls({'a': [1, 2], 'b': 2})
        immutable2 = cls({'a': [1], 'b': 2})
        x = set([immutable])
        assert immutable in x
        assert immutable2 not in x
        x.discard(immutable)
        assert immutable not in x
        assert immutable2 not in x
        x.add(immutable2)
        assert immutable not in x
        assert immutable2 in x
        x.add(immutable)
        assert immutable in x
        assert immutable2 in x


class TestImmutableDict(_ImmutableDictTests):
    storage_class = datastructures.ImmutableDict


class TestImmutableOrderedMultiDict(_ImmutableDictTests):
    storage_class = datastructures.ImmutableOrderedMultiDict

    def test_ordered_multidict_is_hashable(self):
        a = self.storage_class([('a', 1), ('b', 1), ('a', 2)])
        b = self.storage_class([('a', 1), ('a', 2), ('b', 1)])
        assert hash(a) != hash(b)


class TestMultiDict(_MutableMultiDictTests):
    storage_class = datastructures.MultiDict

    def test_multidict_pop(self):
        make_d = lambda: self.storage_class({'foo': [1, 2, 3, 4]})
        d = make_d()
        assert d.pop('foo') == 1
        assert not d
        d = make_d()
        assert d.pop('foo', 32) == 1
        assert not d
        d = make_d()
        assert d.pop('foos', 32) == 32
        assert d

        with pytest.raises(KeyError):
            d.pop('foos')

    def test_setlistdefault(self):
        md = self.storage_class()
        assert md.setlistdefault('u', [-1, -2]) == [-1, -2]
        assert md.getlist('u') == [-1, -2]
        assert md['u'] == -1

    def test_iter_interfaces(self):
        mapping = [('a', 1), ('b', 2), ('a', 2), ('d', 3),
                   ('a', 1), ('a', 3), ('d', 4), ('c', 3)]
        md = self.storage_class(mapping)
        assert list(zip(md.keys(), md.listvalues())) == list(md.lists())
        assert list(zip(md, iterlistvalues(md))) == list(iterlists(md))
        assert list(zip(iterkeys(md), iterlistvalues(md))) == \
            list(iterlists(md))

<<<<<<< HEAD
    @pytest.mark.skipif(not PY2, reason='viewmethods work only for the 2-nd version.')
    def test_view_methods(self):
        mapping = [('a', 'b'), ('a', 'c')]
        md = self.storage_class(mapping)

        vi = md.viewitems()
        vk = md.viewkeys()
        vv = md.viewvalues()

        assert list(vi) == list(md.items())
        assert list(vk) == list(md.keys())
        assert list(vv) == list(md.values())

        md['k'] = 'n'

        assert list(vi) == list(md.items())
        assert list(vk) == list(md.keys())
        assert list(vv) == list(md.values())

    @pytest.mark.skipif(not PY2, reason='viewmethods work only for the 2-nd version.')
    def test_viewitems_with_multi(self):
        mapping = [('a', 'b'), ('a', 'c')]
        md = self.storage_class(mapping)

        vi = md.viewitems(multi=True)

        assert list(vi) == list(md.items(multi=True))

        md['k'] = 'n'

        assert list(vi) == list(md.items(multi=True))
=======
    def test_getitem_raise_badrequestkeyerror_for_empty_list_value(self):
        mapping = [('a', 'b'), ('a', 'c')]
        md = self.storage_class(mapping)

        md.setlistdefault('empty', [])

        with pytest.raises(KeyError):
            md['empty']
>>>>>>> be3033c5


class TestOrderedMultiDict(_MutableMultiDictTests):
    storage_class = datastructures.OrderedMultiDict

    def test_ordered_interface(self):
        cls = self.storage_class

        d = cls()
        assert not d
        d.add('foo', 'bar')
        assert len(d) == 1
        d.add('foo', 'baz')
        assert len(d) == 1
        assert list(iteritems(d)) == [('foo', 'bar')]
        assert list(d) == ['foo']
        assert list(iteritems(d, multi=True)) == \
            [('foo', 'bar'), ('foo', 'baz')]
        del d['foo']
        assert not d
        assert len(d) == 0
        assert list(d) == []

        d.update([('foo', 1), ('foo', 2), ('bar', 42)])
        d.add('foo', 3)
        assert d.getlist('foo') == [1, 2, 3]
        assert d.getlist('bar') == [42]
        assert list(iteritems(d)) == [('foo', 1), ('bar', 42)]

        expected = ['foo', 'bar']

        assert list(d.keys()) == expected
        assert list(d) == expected
        assert list(iterkeys(d)) == expected

        assert list(iteritems(d, multi=True)) == \
            [('foo', 1), ('foo', 2), ('bar', 42), ('foo', 3)]
        assert len(d) == 2

        assert d.pop('foo') == 1
        assert d.pop('blafasel', None) is None
        assert d.pop('blafasel', 42) == 42
        assert len(d) == 1
        assert d.poplist('bar') == [42]
        assert not d

        d.get('missingkey') is None

        d.add('foo', 42)
        d.add('foo', 23)
        d.add('bar', 2)
        d.add('foo', 42)
        assert d == datastructures.MultiDict(d)
        id = self.storage_class(d)
        assert d == id
        d.add('foo', 2)
        assert d != id

        d.update({'blah': [1, 2, 3]})
        assert d['blah'] == 1
        assert d.getlist('blah') == [1, 2, 3]

        # setlist works
        d = self.storage_class()
        d['foo'] = 42
        d.setlist('foo', [1, 2])
        assert d.getlist('foo') == [1, 2]

        with pytest.raises(BadRequestKeyError):
            d.pop('missing')
        with pytest.raises(BadRequestKeyError):
            d['missing']

        # popping
        d = self.storage_class()
        d.add('foo', 23)
        d.add('foo', 42)
        d.add('foo', 1)
        assert d.popitem() == ('foo', 23)
        with pytest.raises(BadRequestKeyError):
            d.popitem()
        assert not d

        d.add('foo', 23)
        d.add('foo', 42)
        d.add('foo', 1)
        assert d.popitemlist() == ('foo', [23, 42, 1])

        with pytest.raises(BadRequestKeyError):
            d.popitemlist()

    def test_iterables(self):
        a = datastructures.MultiDict((("key_a", "value_a"),))
        b = datastructures.MultiDict((("key_b", "value_b"),))
        ab = datastructures.CombinedMultiDict((a, b))

        assert sorted(ab.lists()) == [('key_a', ['value_a']), ('key_b', ['value_b'])]
        assert sorted(ab.listvalues()) == [['value_a'], ['value_b']]
        assert sorted(ab.keys()) == ["key_a", "key_b"]

        assert sorted(iterlists(ab)) == [('key_a', ['value_a']), ('key_b', ['value_b'])]
        assert sorted(iterlistvalues(ab)) == [['value_a'], ['value_b']]
        assert sorted(iterkeys(ab)) == ["key_a", "key_b"]


class TestCombinedMultiDict(object):
    storage_class = datastructures.CombinedMultiDict

    def test_basic_interface(self):
        d1 = datastructures.MultiDict([('foo', '1')])
        d2 = datastructures.MultiDict([('bar', '2'), ('bar', '3')])
        d = self.storage_class([d1, d2])

        # lookup
        assert d['foo'] == '1'
        assert d['bar'] == '2'
        assert d.getlist('bar') == ['2', '3']

        assert sorted(d.items()) == [('bar', '2'), ('foo', '1')]
        assert sorted(d.items(multi=True)) == \
            [('bar', '2'), ('bar', '3'), ('foo', '1')]
        assert 'missingkey' not in d
        assert 'foo' in d

        # type lookup
        assert d.get('foo', type=int) == 1
        assert d.getlist('bar', type=int) == [2, 3]

        # get key errors for missing stuff
        with pytest.raises(KeyError):
            d['missing']

        # make sure that they are immutable
        with pytest.raises(TypeError):
            d['foo'] = 'blub'

        # copies are immutable
        d = d.copy()
        with pytest.raises(TypeError):
            d['foo'] = 'blub'

        # make sure lists merges
        md1 = datastructures.MultiDict((("foo", "bar"),))
        md2 = datastructures.MultiDict((("foo", "blafasel"),))
        x = self.storage_class((md1, md2))
        assert list(iterlists(x)) == [('foo', ['bar', 'blafasel'])]

    def test_length(self):
        d1 = datastructures.MultiDict([('foo', '1')])
        d2 = datastructures.MultiDict([('bar', '2')])
        assert len(d1) == len(d2) == 1
        d = self.storage_class([d1, d2])
        assert len(d) == 2
        d1.clear()
        assert len(d1) == 0
        assert len(d) == 1


class TestHeaders(object):
    storage_class = datastructures.Headers

    def test_basic_interface(self):
        headers = self.storage_class()
        headers.add('Content-Type', 'text/plain')
        headers.add('X-Foo', 'bar')
        assert 'x-Foo' in headers
        assert 'Content-type' in headers

        headers['Content-Type'] = 'foo/bar'
        assert headers['Content-Type'] == 'foo/bar'
        assert len(headers.getlist('Content-Type')) == 1

        # list conversion
        assert headers.to_wsgi_list() == [
            ('Content-Type', 'foo/bar'),
            ('X-Foo', 'bar')
        ]
        assert str(headers) == (
            "Content-Type: foo/bar\r\n"
            "X-Foo: bar\r\n"
            "\r\n"
        )
        assert str(self.storage_class()) == "\r\n"

        # extended add
        headers.add('Content-Disposition', 'attachment', filename='foo')
        assert headers['Content-Disposition'] == 'attachment; filename=foo'

        headers.add('x', 'y', z='"')
        assert headers['x'] == r'y; z="\""'

    def test_defaults_and_conversion(self):
        # defaults
        headers = self.storage_class([
            ('Content-Type', 'text/plain'),
            ('X-Foo',        'bar'),
            ('X-Bar',        '1'),
            ('X-Bar',        '2')
        ])
        assert headers.getlist('x-bar') == ['1', '2']
        assert headers.get('x-Bar') == '1'
        assert headers.get('Content-Type') == 'text/plain'

        assert headers.setdefault('X-Foo', 'nope') == 'bar'
        assert headers.setdefault('X-Bar', 'nope') == '1'
        assert headers.setdefault('X-Baz', 'quux') == 'quux'
        assert headers.setdefault('X-Baz', 'nope') == 'quux'
        headers.pop('X-Baz')

        # type conversion
        assert headers.get('x-bar', type=int) == 1
        assert headers.getlist('x-bar', type=int) == [1, 2]

        # list like operations
        assert headers[0] == ('Content-Type', 'text/plain')
        assert headers[:1] == self.storage_class([('Content-Type', 'text/plain')])
        del headers[:2]
        del headers[-1]
        assert headers == self.storage_class([('X-Bar', '1')])

    def test_copying(self):
        a = self.storage_class([('foo', 'bar')])
        b = a.copy()
        a.add('foo', 'baz')
        assert a.getlist('foo') == ['bar', 'baz']
        assert b.getlist('foo') == ['bar']

    def test_popping(self):
        headers = self.storage_class([('a', 1)])
        assert headers.pop('a') == 1
        assert headers.pop('b', 2) == 2

        with pytest.raises(KeyError):
            headers.pop('c')

    def test_set_arguments(self):
        a = self.storage_class()
        a.set('Content-Disposition', 'useless')
        a.set('Content-Disposition', 'attachment', filename='foo')
        assert a['Content-Disposition'] == 'attachment; filename=foo'

    def test_reject_newlines(self):
        h = self.storage_class()

        for variation in 'foo\nbar', 'foo\r\nbar', 'foo\rbar':
            with pytest.raises(ValueError):
                h['foo'] = variation
            with pytest.raises(ValueError):
                h.add('foo', variation)
            with pytest.raises(ValueError):
                h.add('foo', 'test', option=variation)
            with pytest.raises(ValueError):
                h.set('foo', variation)
            with pytest.raises(ValueError):
                h.set('foo', 'test', option=variation)

    def test_slicing(self):
        # there's nothing wrong with these being native strings
        # Headers doesn't care about the data types
        h = self.storage_class()
        h.set('X-Foo-Poo', 'bleh')
        h.set('Content-Type', 'application/whocares')
        h.set('X-Forwarded-For', '192.168.0.123')
        h[:] = [(k, v) for k, v in h if k.startswith(u'X-')]
        assert list(h) == [
            ('X-Foo-Poo', 'bleh'),
            ('X-Forwarded-For', '192.168.0.123')
        ]

    def test_bytes_operations(self):
        h = self.storage_class()
        h.set('X-Foo-Poo', 'bleh')
        h.set('X-Whoops', b'\xff')

        assert h.get('x-foo-poo', as_bytes=True) == b'bleh'
        assert h.get('x-whoops', as_bytes=True) == b'\xff'

    def test_to_wsgi_list(self):
        h = self.storage_class()
        h.set(u'Key', u'Value')
        for key, value in h.to_wsgi_list():
            if PY2:
                strict_eq(key, b'Key')
                strict_eq(value, b'Value')
            else:
                strict_eq(key, u'Key')
                strict_eq(value, u'Value')


class TestEnvironHeaders(object):
    storage_class = datastructures.EnvironHeaders

    def test_basic_interface(self):
        # this happens in multiple WSGI servers because they
        # use a vary naive way to convert the headers;
        broken_env = {
            'HTTP_CONTENT_TYPE':        'text/html',
            'CONTENT_TYPE':             'text/html',
            'HTTP_CONTENT_LENGTH':      '0',
            'CONTENT_LENGTH':           '0',
            'HTTP_ACCEPT':              '*',
            'wsgi.version':             (1, 0)
        }
        headers = self.storage_class(broken_env)
        assert headers
        assert len(headers) == 3
        assert sorted(headers) == [
            ('Accept', '*'),
            ('Content-Length', '0'),
            ('Content-Type', 'text/html')
        ]
        assert not self.storage_class({'wsgi.version': (1, 0)})
        assert len(self.storage_class({'wsgi.version': (1, 0)})) == 0

    def test_return_type_is_unicode(self):
        # environ contains native strings; we return unicode
        headers = self.storage_class({
            'HTTP_FOO': '\xe2\x9c\x93',
            'CONTENT_TYPE': 'text/plain',
        })
        assert headers['Foo'] == u"\xe2\x9c\x93"
        assert isinstance(headers['Foo'], text_type)
        assert isinstance(headers['Content-Type'], text_type)
        iter_output = dict(iter(headers))
        assert iter_output['Foo'] == u"\xe2\x9c\x93"
        assert isinstance(iter_output['Foo'], text_type)
        assert isinstance(iter_output['Content-Type'], text_type)

    def test_bytes_operations(self):
        foo_val = '\xff'
        h = self.storage_class({
            'HTTP_X_FOO': foo_val
        })

        assert h.get('x-foo', as_bytes=True) == b'\xff'
        assert h.get('x-foo') == u'\xff'


class TestHeaderSet(object):
    storage_class = datastructures.HeaderSet

    def test_basic_interface(self):
        hs = self.storage_class()
        hs.add('foo')
        hs.add('bar')
        assert 'Bar' in hs
        assert hs.find('foo') == 0
        assert hs.find('BAR') == 1
        assert hs.find('baz') < 0
        hs.discard('missing')
        hs.discard('foo')
        assert hs.find('foo') < 0
        assert hs.find('bar') == 0

        with pytest.raises(IndexError):
            hs.index('missing')

        assert hs.index('bar') == 0
        assert hs
        hs.clear()
        assert not hs


class TestImmutableList(object):
    storage_class = datastructures.ImmutableList

    def test_list_hashable(self):
        t = (1, 2, 3, 4)
        l = self.storage_class(t)
        assert hash(t) == hash(l)
        assert t != l


def make_call_asserter(func=None):
    """Utility to assert a certain number of function calls.

    :param func: Additional callback for each function call.

    >>> assert_calls, func = make_call_asserter()
    >>> with assert_calls(2):
            func()
            func()
    """

    calls = [0]

    @contextmanager
    def asserter(count, msg=None):
        calls[0] = 0
        yield
        assert calls[0] == count

    def wrapped(*args, **kwargs):
        calls[0] += 1
        if func is not None:
            return func(*args, **kwargs)

    return asserter, wrapped


class TestCallbackDict(object):
    storage_class = datastructures.CallbackDict

    def test_callback_dict_reads(self):
        assert_calls, func = make_call_asserter()
        initial = {'a': 'foo', 'b': 'bar'}
        dct = self.storage_class(initial=initial, on_update=func)
        with assert_calls(0, 'callback triggered by read-only method'):
            # read-only methods
            dct['a']
            dct.get('a')
            pytest.raises(KeyError, lambda: dct['x'])
            'a' in dct
            list(iter(dct))
            dct.copy()
        with assert_calls(0, 'callback triggered without modification'):
            # methods that may write but don't
            dct.pop('z', None)
            dct.setdefault('a')

    def test_callback_dict_writes(self):
        assert_calls, func = make_call_asserter()
        initial = {'a': 'foo', 'b': 'bar'}
        dct = self.storage_class(initial=initial, on_update=func)
        with assert_calls(8, 'callback not triggered by write method'):
            # always-write methods
            dct['z'] = 123
            dct['z'] = 123  # must trigger again
            del dct['z']
            dct.pop('b', None)
            dct.setdefault('x')
            dct.popitem()
            dct.update([])
            dct.clear()
        with assert_calls(0, 'callback triggered by failed del'):
            pytest.raises(KeyError, lambda: dct.__delitem__('x'))
        with assert_calls(0, 'callback triggered by failed pop'):
            pytest.raises(KeyError, lambda: dct.pop('x'))


class TestCacheControl(object):

    def test_repr(self):
        cc = datastructures.RequestCacheControl(
            [("max-age", "0"), ("private", "True")],
        )
        assert repr(cc) == "<RequestCacheControl max-age='0' private='True'>"


class TestAccept(object):
    storage_class = datastructures.Accept

    def test_accept_basic(self):
        accept = self.storage_class([('tinker', 0), ('tailor', 0.333),
                                     ('soldier', 0.667), ('sailor', 1)])
        # check __getitem__ on indices
        assert accept[3] == ('tinker', 0)
        assert accept[2] == ('tailor', 0.333)
        assert accept[1] == ('soldier', 0.667)
        assert accept[0], ('sailor', 1)
        # check __getitem__ on string
        assert accept['tinker'] == 0
        assert accept['tailor'] == 0.333
        assert accept['soldier'] == 0.667
        assert accept['sailor'] == 1
        assert accept['spy'] == 0
        # check quality method
        assert accept.quality('tinker') == 0
        assert accept.quality('tailor') == 0.333
        assert accept.quality('soldier') == 0.667
        assert accept.quality('sailor') == 1
        assert accept.quality('spy') == 0
        # check __contains__
        assert 'sailor' in accept
        assert 'spy' not in accept
        # check index method
        assert accept.index('tinker') == 3
        assert accept.index('tailor') == 2
        assert accept.index('soldier') == 1
        assert accept.index('sailor') == 0
        with pytest.raises(ValueError):
            accept.index('spy')
        # check find method
        assert accept.find('tinker') == 3
        assert accept.find('tailor') == 2
        assert accept.find('soldier') == 1
        assert accept.find('sailor') == 0
        assert accept.find('spy') == -1
        # check to_header method
        assert accept.to_header() == \
            'sailor,soldier;q=0.667,tailor;q=0.333,tinker;q=0'
        # check best_match method
        assert accept.best_match(['tinker', 'tailor', 'soldier', 'sailor'],
                                 default=None) == 'sailor'
        assert accept.best_match(['tinker', 'tailor', 'soldier'],
                                 default=None) == 'soldier'
        assert accept.best_match(['tinker', 'tailor'], default=None) == \
            'tailor'
        assert accept.best_match(['tinker'], default=None) is None
        assert accept.best_match(['tinker'], default='x') == 'x'

    def test_accept_wildcard(self):
        accept = self.storage_class([('*', 0), ('asterisk', 1)])
        assert '*' in accept
        assert accept.best_match(['asterisk', 'star'], default=None) == \
            'asterisk'
        assert accept.best_match(['star'], default=None) is None

    @pytest.mark.skipif(True, reason='Werkzeug doesn\'t respect specificity.')
    def test_accept_wildcard_specificity(self):
        accept = self.storage_class([('asterisk', 0), ('star', 0.5), ('*', 1)])
        assert accept.best_match(['star', 'asterisk'], default=None) == 'star'
        assert accept.best_match(['asterisk', 'star'], default=None) == 'star'
        assert accept.best_match(['asterisk', 'times'], default=None) == \
            'times'
        assert accept.best_match(['asterisk'], default=None) is None


class TestFileStorage(object):
    storage_class = datastructures.FileStorage

    def test_mimetype_always_lowercase(self):
        file_storage = self.storage_class(content_type='APPLICATION/JSON')
        assert file_storage.mimetype == 'application/json'

    def test_bytes_proper_sentinel(self):
        # ensure we iterate over new lines and don't enter into an infinite loop
        import io
        unicode_storage = self.storage_class(io.StringIO(u"one\ntwo"))
        for idx, line in enumerate(unicode_storage):
            assert idx < 2
        assert idx == 1
        binary_storage = self.storage_class(io.BytesIO(b"one\ntwo"))
        for idx, line in enumerate(binary_storage):
            assert idx < 2
        assert idx == 1<|MERGE_RESOLUTION|>--- conflicted
+++ resolved
@@ -377,7 +377,6 @@
         assert list(zip(iterkeys(md), iterlistvalues(md))) == \
             list(iterlists(md))
 
-<<<<<<< HEAD
     @pytest.mark.skipif(not PY2, reason='viewmethods work only for the 2-nd version.')
     def test_view_methods(self):
         mapping = [('a', 'b'), ('a', 'c')]
@@ -409,7 +408,7 @@
         md['k'] = 'n'
 
         assert list(vi) == list(md.items(multi=True))
-=======
+
     def test_getitem_raise_badrequestkeyerror_for_empty_list_value(self):
         mapping = [('a', 'b'), ('a', 'c')]
         md = self.storage_class(mapping)
@@ -418,7 +417,6 @@
 
         with pytest.raises(KeyError):
             md['empty']
->>>>>>> be3033c5
 
 
 class TestOrderedMultiDict(_MutableMultiDictTests):
